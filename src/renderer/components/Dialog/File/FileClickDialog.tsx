--- conflicted
+++ resolved
@@ -9,10 +9,7 @@
   IconButton,
   CircularProgress,
   Divider,
-<<<<<<< HEAD
-=======
   Paper
->>>>>>> 781d39eb
 } from "@mui/material";
 import CloseIcon from "@mui/icons-material/Close";
 import DownloadIcon from "@mui/icons-material/Download";
@@ -43,7 +40,7 @@
   const [isDownloading, setIsDownloading] = useState(false);
   const [downloadToastId, setDownloadToastId] = useState<string | null>(null);
 
-  const nodeDisplayNameFromStore = node?.label || node?.name || intl.formatMessage({ id: "dialog.file.unknownItem", defaultMessage: "Unknown Item" });
+  const nodeDisplayNameFromStore = node?.label || node?.name || "Unknown Item";
 
   // Check if file is an image that should show preview
   const isImageFile = (fileName: string): boolean => {
